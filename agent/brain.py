--- conflicted
+++ resolved
@@ -157,26 +157,22 @@
                 original_failed_objective=original_failed_objective,
                 error_reason_for_meta=error_reason_for_meta,
                 performance_summary_str=performance_summary_str,
-<<<<<<< HEAD
                 memory_context_section=memory_context_section,
                 capabilities_content=capabilities_content, # Adicionado
                 roadmap_content=roadmap_content           # Adicionado
-=======
+
                 memory_context_section=memory_context_section
->>>>>>> 7c853a72
             )
         else:
             prompt = build_standard_objective_prompt(
                 memory_context_section=memory_context_section,
                 performance_summary_str=performance_summary_str,
                 code_analysis_summary_str=code_analysis_summary_str,
-<<<<<<< HEAD
                 current_manifest=current_manifest, # Already prepped
                 capabilities_content=capabilities_content,
                 roadmap_content=roadmap_content
-=======
+
                 current_manifest=current_manifest # Already prepped
->>>>>>> 7c853a72
             )
 
     if logger: logger.debug(f"Prompt for generate_next_objective:\n{prompt}")
