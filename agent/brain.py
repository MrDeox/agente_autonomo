# import logging # Already imported below
from typing import Optional, Any, Tuple, Dict, List # Added Dict, List
# import json # Already imported below
# import requests # No longer needed here
from datetime import datetime
import json
import logging
import re
# import requests # No longer needed here, call_llm_api is now in llm_client
# import traceback # No longer directly used here, but llm_client might use it
# from typing import Optional, Dict, Any, List, Tuple # Already imported above

# parse_json_response is in agent/agents.py (or could be in utils)
# get_action_plan is in ArchitectAgent.plan_action
# call_llm_api is imported from agent.utils.llm_client
# get_maestro_decision is in MaestroAgent.choose_strategy

# Functions remaining in brain.py:
# - generate_next_objective
# - generate_capacitation_objective
# - generate_commit_message

from agent.project_scanner import analyze_code_metrics
from agent.utils.llm_client import call_llm_api


def generate_next_objective(
    api_key: str,
    model: str,
    current_manifest: str,
    logger: logging.Logger, # Changed type hint from Any
    project_root_dir: str,
<<<<<<< HEAD
    config: Dict[str, Any] | None = None,
=======
    config: Optional[Dict[str, Any]] = None,
>>>>>>> fb786697
    base_url: str = "https://openrouter.ai/api/v1",
    memory_summary: Optional[str] = None
) -> str:
    """
    Generates the next evolutionary objective using a lightweight model and code analysis.
    """
    if logger: logger.info("Generating next objective...")

    config = config or {}

    # 1. Analyze code metrics using thresholds from config
    code_analysis_summary_str = ""
    try:
        if logger: logger.info(f"Analyzing code metrics in: {project_root_dir}")

        cfg = config or {}
        # Get thresholds from config, with defaults
        thresholds = cfg.get("code_analysis_thresholds", {})
        file_loc_threshold = thresholds.get("file_loc", 300)
        func_loc_threshold = thresholds.get("function_loc", 50)
        func_cc_threshold = thresholds.get("function_cc", 10)

        analysis_results = analyze_code_metrics(
            root_dir=project_root_dir,
            file_loc_threshold=file_loc_threshold,
            func_loc_threshold=func_loc_threshold,
            func_cc_threshold=func_cc_threshold
        )

        summary_data = analysis_results.get("summary", {})
        sections = []

        if summary_data.get("large_files"):
            sections.append("Large Files (potential candidates for modularization):")
            for path, loc in summary_data["large_files"]:
                sections.append(f"  - {path} (LOC: {loc})")

        if summary_data.get("large_functions"):
            sections.append("\nLarge Functions (potential candidates for refactoring/splitting):")
            for path, name, loc in summary_data["large_functions"]:
                sections.append(f"  - {path} -> {name}() (LOC: {loc})")

        if summary_data.get("complex_functions"):
            sections.append("\nComplex Functions (high CC, potential candidates for refactoring/simplification):")
            for path, name, cc in summary_data["complex_functions"]:
                sections.append(f"  - {path} -> {name}() (CC: {cc})")

        if summary_data.get("missing_tests"):
            sections.append("\nModules without Corresponding Test Files (consider creating tests):")
            for path in summary_data["missing_tests"]:
                sections.append(f"  - {path}")

        if not sections:
            code_analysis_summary_str = "No notable code metrics (large files, complex/large functions, or missing tests) were identified with the current thresholds."
        else:
            code_analysis_summary_str = "\n".join(sections)

        if logger: logger.debug(f"Code analysis summary:\n{code_analysis_summary_str}")

    except Exception as e:
        if logger: logger.error(f"Error analyzing code metrics: {e}", exc_info=True)
        code_analysis_summary_str = "Error processing code analysis."


    # 2. Prepare manifest and memory context
    current_manifest = current_manifest or "" # Ensure not None
    sanitized_memory = memory_summary.strip() if memory_summary and memory_summary.strip() else None
    memory_context_section = ""
    if sanitized_memory and sanitized_memory.lower() != "no relevant history available.":
        memory_context_section = f"""
[HISTÓRICO RECENTE DO PROJETO E DO AGENTE]
{sanitized_memory}
Consider this history to avoid repeating failures, build on successes, and identify gaps.
"""
    # 3. Build the prompt
    if not current_manifest.strip() and not code_analysis_summary_str.strip(): # First cycle, no analysis
        prompt_template = """
[Context]
You are the 'Planejador Estratégico' do agente autônomo Hephaestus. Este é o primeiro ciclo de execução, o manifesto do projeto ainda não existe e a análise de código não retornou dados significativos. Sua tarefa é propor um objetivo inicial para criar documentação básica do projeto ou realizar uma análise inicial.
{memory_section}
[Examples of First Objectives]
- "Create the AGENTS.md file with the basic project structure."
- "Document the main interfaces in the project manifest."
- "Describe the basic agent architecture in the manifest."
- "Perform an initial scan to identify the main project components."

[Your Task]
Generate ONLY a single text string containing the initial objective. Be concise and direct.
"""
        prompt = prompt_template.format(memory_section=memory_context_section)
    else:
        prompt_template = """
[Main Context]
You are the 'Planejador Estratégico Avançado' do agente autônomo Hephaestus. Sua principal responsabilidade é identificar e propor o próximo objetivo de desenvolvimento mais impactante para a evolução do agente ou do projeto em análise.

[Decision Process for the Next Objective]
1.  **Analyze Code Metrics:** Review the `[CODE METRICS AND ANALYSIS]` section below. It contains data on file size (LOC), function size (LOC), cyclomatic complexity (CC) of functions, and modules that may be missing tests.
2.  **Consider the Project Manifest:** If the `[CURRENT PROJECT MANIFEST]` is provided, use it to understand the overall goals, architecture, and areas already documented or needing attention.
3.  **Review Recent History:** The `[HISTÓRICO RECENTE DO PROJETO E DO AGENTE]` section provides context on recent tasks, successes, and failures. Avoid repeating objectives that recently failed in the same way, unless the cause of failure has been resolved. Use history to build on successes.
4.  **Prioritize Structural and Quality Improvements:** Based on metrics, identify opportunities to:
    *   Refactor very large modules or very long/complex functions.
    *   Create tests for critical/complex modules or functions that lack them.
    *   Improve documentation (docstrings, manifest) where crucial.
    *   Propose the creation of new capabilities (new agents, tools) if the analysis indicates a strategic need.
5.  **Be Specific and Actionable:** The objective should be clear, concise, and indicate a concrete action.

{memory_section}

[CODE METRICS AND ANALYSIS]
{code_analysis_summary}

[CURRENT PROJECT MANIFEST (if existing)]
{current_manifest}

[Examples of Smart and Self-Aware Objectives]
*   **Metrics-Based Refactoring:**
    *   "Refactor the module `agent/brain.py` (LOC: 350) which is extensive, considering splitting responsibilities into smaller modules (e.g., `agent/prompt_builder.py` or `agent/analysis_processor.py`)."
    *   "The function `generate_next_objective` in `agent/brain.py` (LOC: 85, CC: 12) is long and complex. Propose a plan to refactor it into smaller, more focused functions."
    *   "Analyze the most complex functions (CC > 10) listed in the metrics and select one for refactoring."
*   **Test Creation:**
    *   "The module `agent/project_scanner.py` (LOC: 280) does not have a corresponding test file `tests/agent/test_project_scanner.py`. Create unit tests for the `analyze_code_metrics` function."
    *   "The function `call_llm_api` (formerly `_call_llm_api`) is critical. Ensure robust unit tests exist for it, covering success and failure cases."
*   **Strategic Documentation Improvement:**
    *   "The manifest (`AGENTS.md`) does not describe the new metrics analysis functionality in `project_scanner.py`. Update it."
    *   "Improve docstrings for public functions in the `agent/memory.py` module to detail parameters and expected behavior."
*   **Development of New Capabilities (Agents/Tools):**
    *   "Create a new agent (e.g., `CodeQualityAgent` in `agent/agents.py`) dedicated to continuously monitoring code quality metrics and reporting regressions."
    *   "Develop a new tool in `agent/tool_executor.py` to automatically validate the syntax of JSON files before processing."
    *   "Propose a system for Hephaestus to evaluate the performance of its own operations and identify bottlenecks."
*   **Generic Objectives (when metrics/manifest are insufficient):**
    *   "Analyze the `agent/state.py` module to identify potential improvements in clarity or efficiency."
    *   "Review recent logs for frequent errors and propose an objective to fix them."

[Your Task]
Based on ALL the information provided (metrics, manifest, history), generate ONLY a single text string containing the NEXT STRATEGIC OBJECTIVE. The objective should be the most impactful and logical for the project's evolution at this moment.
Be concise, but specific enough to be actionable.
"""
        prompt = prompt_template.format(
            memory_section=memory_context_section,
            code_analysis_summary=code_analysis_summary_str,
            current_manifest=current_manifest if current_manifest.strip() else "N/A (Manifesto non-existent or empty)"
        )

    if logger: logger.debug(f"Prompt for generate_next_objective:\n{prompt}")

    # 4. Call LLM API using the centralized function
    content, error = call_llm_api(
        api_key=api_key,
        model=model,
        prompt=prompt,
        temperature=0.3,
        base_url=base_url,
        logger=logger
    )

    if error:
        log_message = f"Erro ao gerar próximo objetivo: {error}"
        if logger:
            logger.error(log_message)
        # else: print(log_message) # Avoid direct print
        return "Analisar o estado atual do projeto e propor uma melhoria incremental" # Fallback

    if not content: # Content can be an empty string, which is a valid (though poor) objective
        log_message = "Resposta vazia do LLM para próximo objetivo."
        if logger:
            logger.warning(log_message)
        # else: print(log_message) # Avoid direct print
        return "Analisar o estado atual do projeto e propor uma melhoria incremental" # Fallback

    return content.strip()


def generate_capacitation_objective(
    api_key: str,
    model: str,
    engineer_analysis: str,
    base_url: str = "https://openrouter.ai/api/v1",
    memory_summary: Optional[str] = None,
    logger: Optional[logging.Logger] = None # Changed type hint
) -> str:
    """Generates an objective to create necessary new capabilities."""
    memory_context_str = ""
    if memory_summary and memory_summary.strip() and memory_summary.lower() != "no relevant history available.":
        memory_context_str = f"""
[HISTÓRICO RECENTE DO AGENTE]
{memory_summary}
Check if any similar capability has been attempted or implemented recently.
"""

    prompt = f"""
[Context]
You are the Capacitation Planner for the Hephaestus agent. An engineer proposed a solution that requires new tools/capabilities that do not exist or were previously insufficient.
{memory_context_str}
Análise do Engenheiro que Requer Nova Capacidade
{engineer_analysis}

[Your Task]
Translate the need described in the analysis into a clear, concise, and actionable engineering objective to create or enhance the missing capability. The objective should be an instruction for the Hephaestus agent itself to modify or add new tools/functions.
Consider the history to avoid repeating identical capacitation suggestions if they failed or if they were already successful and the analysis indicates a new need.

[Example Capacitation Objective]
If the analysis says "we need a tool to make GET web requests", your output could be: "Add a new function `http_get(url: str) -> str` to `agent/tool_executor.py` that uses the `requests` library to make GET requests and return the response content as a string."
If the analysis says "the JSON parsing function failed with large files", your output could be: "Improve the `parse_json_file` function in `agent/utils.py` to handle data streaming or increase efficiency for large JSON files."


[REQUIRED FORMAT]
Generate ONLY the text string of the new capacitation objective.
The objective MUST start with "[CAPACITATION TASK]". For example: "[CAPACITATION TASK] Add new tool X."
"""
    
    if logger:
        logger.debug(f"Prompt to generate capacitation objective:\n{prompt}")

    content, error = call_llm_api(api_key, model, prompt, 0.3, base_url, logger) # Use imported function

    if error:
        log_message = f"Erro ao gerar objetivo de capacitação: {error}"
        if logger:
            logger.error(log_message)
        # else: print(log_message) # Avoid direct print
        return "Analisar a necessidade de capacitação e propor uma solução" # Fallback

    if not content:
        log_message = "Empty response from LLM for capacitation objective."
        if logger:
            logger.warning(log_message)
        # else: print(log_message) # Avoid direct print
        return "Analisar a necessidade de capacitação e propor uma solução" # Fallback

    return content.strip()


def generate_commit_message(
    api_key: str,
    model: str,
    analysis_summary: str,
    objective: str,
    logger: logging.Logger, # Changed type hint
    base_url: str = "https://openrouter.ai/api/v1"
) -> str:
    """
    Generates a concise and informative commit message using an LLM.
    (Currently simulated for this environment)

    Args:
        api_key: API key (e.g., OpenRouter).
        model: LLM model to use.
        analysis_summary: Summary of the analysis and implementation of the change.
        objective: The original objective of the change.
        logger: Logger instance for recording information.
        base_url: Base URL of the LLM API.

    Returns:
        A string containing the generated commit message.
        Returns a fallback message in case of error.
    """
    prompt = f"""
[Context] You are a software engineer writing a commit message for a change that has just been validated and applied.
[Objective of the Change]
{objective}
[Analysis/Summary of Implementation]
{analysis_summary}
[Your Task]
Based on the objective and analysis, write a clear and concise commit message following the 'Conventional Commits' standard. E.g., feat: Add benchmark tool or fix: Correct syntax validation for JSON. The message should be only the commit string, without prefixes or explanations.
"""

    logger.info(f"Generating commit message with model: {model}...")

    # This part remains a simulation as per the original code's intent for this function.
    # If direct LLM call is desired here, it should use call_llm_api.

    objective_lower = objective.lower()
    commit_type = "feat"  # Default
    commit_message_summary = objective # Use full objective initially for summary
    
    # Check if objective already has a conventional commit type prefix
    conventional_types = ["feat", "fix", "build", "chore", "ci", "docs", "style", "refactor", "perf", "test"]
    detected_type = None
    for conv_type in conventional_types:
        if objective_lower.startswith(conv_type + ":"):
            detected_type = conv_type
            # Remove the type prefix from the summary part
            commit_message_summary = objective[len(conv_type)+1:].strip()
            break

    if detected_type:
        commit_type = detected_type
    else:
        def find_word(words: list[str]) -> str | None:
            for w in words:
                if re.search(rf"\b{re.escape(w)}\b", objective_lower):
                    return w
            return None

        if (w := find_word(["add", "create", "implement", "introduce", "functionality", "feature", "capability"])):
            commit_type = "feat"
        elif (match := re.search(r"\b(fix|bug|issue|problem|resolve|correct)\b", objective_lower)):
            commit_type = "fix"
            w = match.group(1)
        elif (w := find_word(["refactor", "restructure", "reorganize", "cleanup"])):
            commit_type = "refactor"
        elif (w := find_word(["doc", "document", "documentation", "readme"])):
            commit_type = "docs"
        elif (w := find_word(["test", "tests", "testing"])):
            commit_type = "test"
        elif (w := find_word(["build", "ci", "pipeline", "config", "setup", "dependency", "dependencies"])):
            commit_type = "build"
        elif (w := find_word(["chore", "maintenance", "housekeeping", "style", "format"])):
            commit_type = "chore"
        else:
            w = None

        if w and objective_lower.startswith(w + " "):
            commit_message_summary = objective[len(w):].lstrip()
        # Add more heuristics if needed

    # Clean and truncate the summary part
    short_summary = commit_message_summary.replace('\n', ' ').replace('\r', '').strip()

    # Max length for the summary part of the commit message
    # Total conventional commit subject line is often recommended to be <= 72 chars.
    # Type + colon + space = len(commit_type) + 2
    max_summary_len = 72 - (len(commit_type) + 2)
    if commit_type == "refactor":
        max_summary_len += 2

    if len(short_summary) > max_summary_len:
        trunc_len = max_summary_len - 3
        if commit_type == "refactor":
            trunc_len = max_summary_len - 1
        short_summary = short_summary[:trunc_len] + "..."

    simulated_commit_message = f"{commit_type}: {short_summary}"

    logger.info(f"Commit message generated (simulated): {simulated_commit_message}")
    return simulated_commit_message

    # Original LLM call code (commented out):
    # content, error = call_llm_api(api_key, model, prompt, 0.5, base_url, logger)
    # if error:
    #     logger.error(f"Error generating commit message: {error}")
    #     return f"chore: Automatic updates based on objective: {objective}" # Fallback
    # if not content:
    #     logger.warning("Empty LLM response for commit message.")
    #     return f"chore: Automatic updates (empty LLM response): {objective}" # Fallback
    # return content.strip()<|MERGE_RESOLUTION|>--- conflicted
+++ resolved
@@ -30,11 +30,8 @@
     current_manifest: str,
     logger: logging.Logger, # Changed type hint from Any
     project_root_dir: str,
-<<<<<<< HEAD
     config: Dict[str, Any] | None = None,
-=======
     config: Optional[Dict[str, Any]] = None,
->>>>>>> fb786697
     base_url: str = "https://openrouter.ai/api/v1",
     memory_summary: Optional[str] = None
 ) -> str:
