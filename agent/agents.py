--- conflicted
+++ resolved
@@ -63,18 +63,16 @@
         parsed_json = json.loads(clean_content)
         return parsed_json, None
     except json.JSONDecodeError as e:
-<<<<<<< HEAD
         error_message = f"Erro ao decodificar JSON: {str(e)}. Cleaned content (partial): {clean_content[:500]}"
         if logger: logger.error(f"parse_json_response: {error_message}. Original response (partial): {raw_str[:200]}")
         return None, f"Erro ao decodificar JSON: {str(e)}. Original response (partial): {raw_str[:200]}"
-=======
         error_message = f"Erro ao decodificar JSON: {str(e)}. Conteúdo limpo (parcial): {clean_content[:500]}"
         if logger:
             logger.error(
                 f"parse_json_response: {error_message}. Resposta original (parcial): {raw_str[:200]}"
             )
         return None, f"Erro ao decodificar JSON: {str(e)}. Resposta original (parcial): {raw_str[:200]}"
->>>>>>> 32650cd2
+
     except Exception as e:
         error_message = f"Erro inesperado ao processar JSON: {str(e)}"
         detailed_error = (
@@ -193,11 +191,8 @@
                 self.logger.error(err_msg)
                 return None, err_msg
             if patch["operation"] in ["INSERT", "REPLACE"] and "content" not in patch:
-<<<<<<< HEAD
                 err_msg = f"ArchitectAgent: patch {patch['operation']} no índice {i} para '{patch['file_path']}' não tem 'content'."
-=======
                 err_msg = f"ArchitectAgent: Patch {patch['operation']} no índice {i} para '{patch['file_path']}' não tem 'content'."
->>>>>>> 32650cd2
                 self.logger.error(err_msg)
                 return None, err_msg
             if patch["operation"] == "DELETE_BLOCK" and "block_to_delete" not in patch:
@@ -305,11 +300,8 @@
             parsed_json, error_parsing = parse_json_response(content, self.logger)
 
             if error_parsing:
-<<<<<<< HEAD
                 attempt_log["raw_response"] = f"Erro ao fazer parse (modelo {model}): {error_parsing}. Content: {content[:200]}"
-=======
                 attempt_log["raw_response"] = f"Erro ao fazer parse (modelo {model}): {error_parsing}. Conteúdo: {content[:200]}"
->>>>>>> 32650cd2
                 attempt_logs.append(attempt_log)
                 continue
 
@@ -319,11 +311,8 @@
                 continue
 
             if not isinstance(parsed_json, dict) or "strategy_key" not in parsed_json:
-<<<<<<< HEAD
                 error_msg = f"JSON com formato inválido ou faltando 'strategy_key' (modelo {model})"
-=======
                 error_msg = f"JSON com formato inválido ou faltando 'strategy_key' (modelo {model}). Recebido: {parsed_json}"
->>>>>>> 32650cd2
                 if self.logger: self.logger.warning(f"MaestroAgent: {error_msg}")
                 attempt_log["raw_response"] = f"{error_msg}. Original: {content[:200]}"
                 attempt_logs.append(attempt_log)
@@ -332,13 +321,10 @@
             # Further validation: is the strategy_key valid?
             chosen_strategy = parsed_json.get("strategy_key")
             if chosen_strategy not in available_strategies and chosen_strategy not in ["CAPACITATION_REQUIRED", "WEB_SEARCH_REQUIRED"]:
-<<<<<<< HEAD
                 error_msg = f"'strategy_key' escolhido ('{chosen_strategy}') não é válido ou CAPACITATION_REQUIRED (modelo {model}). Válidos: {available_keys}, CAPACITATION_REQUIRED"
-=======
                 error_msg = (
                     f"Estratégia escolhida ('{chosen_strategy}') não é válida ou CAPACITATION_REQUIRED (modelo {model}). Válidas: {available_keys}, CAPACITATION_REQUIRED"
                 )
->>>>>>> 32650cd2
                 if self.logger: self.logger.warning(f"MaestroAgent: {error_msg}")
                 attempt_log["raw_response"] = f"{error_msg}. Original: {content[:200]}"
                 # Do not mark as success, let it try next model or fail
